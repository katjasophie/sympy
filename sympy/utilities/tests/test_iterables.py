--- conflicted
+++ resolved
@@ -1,16 +1,9 @@
-<<<<<<< HEAD
-from sympy import symbols, Integral, Basic, raises
-from sympy.utilities.iterables import (postorder_traversal, preorder_traversal,
-    flatten, group, split, subsets, variations, numbered_symbols, take,
-    cartes, dict_merge)
-=======
 from sympy import symbols, Integral, Tuple, Dummy, Basic
 from sympy.utilities.iterables import (postorder_traversal, preorder_traversal,
     flatten, group, take, subsets, variations, cartes, numbered_symbols,
     dict_merge, prefixes, postfixes, sift, topological_sort, rotate_left,
     rotate_right, multiset_partitions, partitions)
 from sympy.core.singleton import S
->>>>>>> c9470ac4
 from sympy.functions.elementary.piecewise import Piecewise, ExprCondPair
 from sympy.utilities.pytest import raises
 
@@ -55,8 +48,6 @@
     assert list(postorder_traversal(('abc', ('d', 'ef')))) == [
         'abc', 'd', 'ef', ('d', 'ef'), ('abc', ('d', 'ef'))]
 
-<<<<<<< HEAD
-=======
     expr = (x**(y**z)) ** (x**(y**z))
     expected = [(x**(y**z))**(x**(y**z)), x**(y**z), x**(y**z)]
     result = []
@@ -67,7 +58,6 @@
             pt.skip()
     assert result == expected
 
->>>>>>> c9470ac4
 def test_flatten():
     assert flatten((1, (1,))) == [1, 1]
     assert flatten((x, (x,))) == [x, x]
@@ -105,15 +95,6 @@
 
     assert group([1,1,2,2,2,1,3,3]) == [[1,1], [2,2,2], [1], [3,3]]
     assert group([1,1,2,2,2,1,3,3], multiple=False) == [(1, 2), (2, 3), (1, 1), (3, 2)]
-<<<<<<< HEAD
-
-def test_split():
-    assert split([], key=lambda a: a % 3) == []
-
-    assert split([16, 8, 3, 1, 2, 5, 7], key=lambda a: a % 3) == [[3], [16, 1, 7], [8, 2, 5]]
-    assert split([16, 8, 3, 7, 2, 5, 1], key=lambda a: a % 3) == [[3], [16, 7, 1], [8, 2, 5]]
-=======
->>>>>>> c9470ac4
 
 def test_subsets():
     # combinations
@@ -177,23 +158,6 @@
                                                            [1, 0, 0], [1, 0, 1],
                                                            [1, 1, 0], [1, 1, 1]]
 
-def test_take():
-    X = numbered_symbols()
-
-    assert take(X, 5) == list(symbols('x0:5'))
-    assert take(X, 5) == list(symbols('x5:10'))
-
-def test_dict_merge():
-    assert dict_merge({}, {1: x, y: z}) == {1: x, y: z}
-    assert dict_merge({1: x, y: z}, {}) == {1: x, y: z}
-
-    assert dict_merge({2: z}, {1: x, y: z}) == {1: x, 2: z, y: z}
-    assert dict_merge({1: x, y: z}, {2: z}) == {1: x, 2: z, y: z}
-
-    assert dict_merge({1: y, 2: z}, {1: x, y: z}) == {1: x, 2: z, y: z}
-    assert dict_merge({1: x, y: z}, {1: y, 2: z}) == {1: y, 2: z, y: z}
-
-
 def test_cartes():
     assert list(cartes([1, 2], [3, 4, 5])) == \
            [[1, 3], [1, 4], [1, 5], [2, 3], [2, 4], [2, 5]]
