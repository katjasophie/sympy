"""
This module contain solvers for all kinds of equations:

    - algebraic or transcendental, use solve()

    - recurrence, use rsolve()

    - differential, use dsolve()

    - nonlinear (numerically), use nsolve()
      (you will need a good starting point)

"""

from sympy.core.compatibility import (iterable, is_sequence, ordered,
    default_sort_key, reduce)
from sympy.utilities.exceptions import SymPyDeprecationWarning
from sympy.core.sympify import sympify
from sympy.core import (C, S, Add, Symbol, Wild, Equality, Dummy, Basic,
    Expr, Mul)
from sympy.core.function import (expand_mul, expand_multinomial, expand_log,
                          Derivative, AppliedUndef, UndefinedFunction, nfloat,
                          count_ops)
from sympy.core.numbers import ilcm, Float
from sympy.core.relational import Relational
from sympy.logic.boolalg import And, Or
from sympy.core.basic import preorder_traversal

from sympy.functions import (log, exp, LambertW, cos, sin, tan, cot, cosh,
                             sinh, tanh, coth, acos, asin, atan, acot, acosh,
                             asinh, atanh, acoth, Abs, sign)
from sympy.functions.elementary.miscellaneous import real_root
from sympy.simplify import (simplify, collect, powsimp, posify, powdenest,
                            nsimplify)
from sympy.simplify.sqrtdenest import sqrt_depth, _mexpand
from sympy.matrices import Matrix, zeros
from sympy.polys import roots, cancel, Poly, together, factor, RootOf
from sympy.functions.elementary.piecewise import piecewise_fold, Piecewise

from sympy.utilities.lambdify import lambdify
from sympy.utilities.misc import filldedent
from sympy.utilities.iterables import uniq

from sympy.mpmath import findroot

from sympy.solvers.polysys import solve_poly_system
from sympy.solvers.inequalities import reduce_inequalities

from sympy.assumptions import Q, ask

from types import GeneratorType
from collections import defaultdict


def _ispow(e):
    """Return True if e is a Pow or is exp."""
    return isinstance(e, Expr) and (e.is_Pow or e.func is exp)


def denoms(eq, symbols=None):
    """Return (recursively) set of all denominators that appear in eq
    that contain any symbol in iterable ``symbols``; if ``symbols`` is
    None (default) then all denominators with symbols will be returned.

    Examples
    ========

    >>> from sympy.solvers.solvers import denoms
    >>> from sympy.abc import x, y, z

    >>> denoms(x/y)
    set([y])

    >>> denoms(x/(y*z))
    set([y, z])

    >>> denoms(3/x + y/z)
    set([x, z])
    """

    symbols = symbols or eq.free_symbols
    dens = set()
    if not symbols or not eq.has(*symbols):
        return dens
    pt = preorder_traversal(eq)
    for e in pt:
        if _ispow(e):
            n, d = e.as_numer_denom()
            if d in dens:
                pt.skip()
            elif d.has(*symbols):
                dens.add(d.as_base_exp()[0])
    return dens


def checksol(f, symbol, sol=None, **flags):
    """Checks whether sol is a solution of equation f == 0.

    Input can be either a single symbol and corresponding value
    or a dictionary of symbols and values. ``f`` can be a single
    equation or an iterable of equations. A solution must satisfy
    all equations in ``f`` to be considered valid; if a solution
    does not satisfy any equation, False is returned; if one or
    more checks are inconclusive (and none are False) then None
    is returned.

    Examples
    ========

    >>> from sympy import symbols
    >>> from sympy.solvers import checksol
    >>> x, y = symbols('x,y')
    >>> checksol(x**4 - 1, x, 1)
    True
    >>> checksol(x**4 - 1, x, 0)
    False
    >>> checksol(x**2 + y**2 - 5**2, {x: 3, y: 4})
    True

    To check if an expression is zero using checksol, pass it
    as ``f`` and send an empty dictionary for ``symbol``:

    >>> checksol(x**2 + x - x*(x + 1), {})
    True

    None is returned if checksol() could not conclude.

    flags:
        'numerical=True (default)'
           do a fast numerical check if ``f`` has only one symbol.
        'minimal=True (default is False)'
           a very fast, minimal testing.
        'warn=True (default is False)'
           print a warning if checksol() could not conclude.
        'simplify=True (default)'
           simplify solution before substituting into function and
           simplify the function before trying specific simplifications
        'force=True (default is False)'
           make positive all symbols without assumptions regarding sign.

    """

    if sol is not None:
        sol = {symbol: sol}
    elif isinstance(symbol, dict):
        sol = symbol
    else:
        msg = 'Expecting sym, val or {sym: val}, None but got %s, %s'
        raise ValueError(msg % (symbol, sol))

    if iterable(f):
        if not f:
            raise ValueError('no functions to check')
        rv = True
        for fi in f:
            check = checksol(fi, sol, **flags)
            if check:
                continue
            if check is False:
                return False
            rv = None  # don't return, wait to see if there's a False
        return rv

    if isinstance(f, Poly):
        f = f.as_expr()
    elif isinstance(f, Equality):
        f = f.lhs - f.rhs

    if not f:
        return True

    if sol and not f.has(*sol.keys()):
        # if f(y) == 0, x=3 does not set f(y) to zero...nor does it not
        return None

    illegal = set([S.NaN,
               S.ComplexInfinity,
               S.Infinity,
               S.NegativeInfinity])
    if any(sympify(v).atoms() & illegal for k, v in sol.iteritems()):
        return False

    was = f
    attempt = -1
    numerical = flags.get('numerical', True)
    while 1:
        attempt += 1
        if attempt == 0:
            val = f.subs(sol)
            if val.atoms() & illegal:
                return False
        elif attempt == 1:
            if val.free_symbols:
                if not val.is_constant(*sol.keys()):
                    return False
                # there are free symbols -- simple expansion might work
                _, val = val.as_content_primitive()
                val = expand_mul(expand_multinomial(val))
        elif attempt == 2:
            if flags.get('minimal', False):
                return
            if flags.get('simplify', True):
                for k in sol:
                    sol[k] = simplify(sol[k])
            # start over without the failed expanded form, possibly
            # with a simplified solution
            val = f.subs(sol)
            if flags.get('force', True):
                val, reps = posify(val)
                # expansion may work now, so try again and check
                exval = expand_mul(expand_multinomial(val))
                if exval.is_number or not exval.free_symbols:
                    # we can decide now
                    val = exval
        elif attempt == 3:
            val = powsimp(val)
        elif attempt == 4:
            val = cancel(val)
        elif attempt == 5:
            val = val.expand()
        elif attempt == 6:
            val = together(val)
        elif attempt == 7:
            val = powsimp(val)
        else:
            # if there are no radicals and no functions then this can't be
            # zero anymore -- can it?
            pot = preorder_traversal(expand_mul(val))
            seen = set()
            saw_pow_func = False
            for p in pot:
                if p in seen:
                    continue
                seen.add(p)
                if p.is_Pow and not p.exp.is_Integer:
                    saw_pow_func = True
                elif p.is_Function:
                    saw_pow_func = True
                elif isinstance(p, UndefinedFunction):
                    saw_pow_func = True
                if saw_pow_func:
                    break
            if saw_pow_func is False:
                return False
            if flags.get('force', True):
                # don't do a zero check with the positive assumptions in place
                val = val.subs(reps)
            nz = val.is_nonzero
            if nz is not None:
                # issue 2574: nz may be True even when False
                # so these are just hacks to keep a false positive
                # from being returned

                # HACK 1: LambertW (issue 2574)
                if val.is_number and val.has(LambertW):
                    # don't eval this to verify solution since if we got here,
                    # numerical must be False
                    return None

                # add other HACKs here if necessary, otherwise we assume
                # the nz value is correct
                return not nz
            break

        if val == was:
            continue
        elif val.is_Rational:
            return val == 0
        if numerical and not val.free_symbols:
            return abs(val.n(18).n(12, chop=True)) < 1e-9
        was = val

    if flags.get('warn', False):
        print("\n\tWarning: could not verify solution %s." % sol)
    # returns None if it can't conclude
    # TODO: improve solution testing


def check_assumptions(expr, **assumptions):
    """Checks whether expression `expr` satisfies all assumptions.

    `assumptions` is a dict of assumptions: {'assumption': True|False, ...}.

    Examples
    ========

       >>> from sympy import Symbol, pi, I, exp
       >>> from sympy.solvers.solvers import check_assumptions

       >>> check_assumptions(-5, integer=True)
       True
       >>> check_assumptions(pi, real=True, integer=False)
       True
       >>> check_assumptions(pi, real=True, negative=True)
       False
       >>> check_assumptions(exp(I*pi/7), real=False)
       True

       >>> x = Symbol('x', real=True, positive=True)
       >>> check_assumptions(2*x + 1, real=True, positive=True)
       True
       >>> check_assumptions(-2*x - 5, real=True, positive=True)
       False

       `None` is returned if check_assumptions() could not conclude.

       >>> check_assumptions(2*x - 1, real=True, positive=True)
       >>> z = Symbol('z')
       >>> check_assumptions(z, real=True)
    """
    expr = sympify(expr)

    result = True
    for key, expected in assumptions.iteritems():
        if expected is None:
            continue
        test = getattr(expr, 'is_' + key, None)
        if test is expected:
            continue
        elif test is not None:
            return False
        result = None  # Can't conclude, unless an other test fails.
    return result


def solve(f, *symbols, **flags):
    """
    Algebraically solves equations and systems of equations.

    Currently supported are:
        - univariate polynomial,
        - transcendental
        - piecewise combinations of the above
        - systems of linear and polynomial equations
        - sytems containing relational expressions.

    Input is formed as:

    * f
        - a single Expr or Poly that must be zero,
        - an Equality
        - a Relational expression or boolean
        - iterable of one or more of the above

    * symbols (object(s) to solve for) specified as
        - none given (other non-numeric objects will be used)
        - single symbol
        - denested list of symbols
          e.g. solve(f, x, y)
        - ordered iterable of symbols
          e.g. solve(f, [x, y])

    * flags
        'dict'=True (default is False)
            return list (perhaps empty) of solution mappings
        'set'=True (default is False)
            return list of symbols and set of tuple(s) of solution(s)
        'exclude=[] (default)'
            don't try to solve for any of the free symbols in exclude;
            if expressions are given, the free symbols in them will
            be extracted automatically.
        'check=True (default)'
            If False, don't do any testing of solutions. This can be
            useful if one wants to include solutions that make any
            denominator zero.
        'numerical=True (default)'
            do a fast numerical check if ``f`` has only one symbol.
        'minimal=True (default is False)'
            a very fast, minimal testing.
        'warning=True (default is False)'
            print a warning if checksol() could not conclude.
        'simplify=True (default)'
            simplify all but cubic and quartic solutions before
            returning them and (if check is not False) use the
            general simplify function on the solutions and the
            expression obtained when they are substituted into the
            function which should be zero
        'force=True (default is False)'
            make positive all symbols without assumptions regarding sign.
        'rational=True (default)'
            recast Floats as Rational; if this option is not used, the
            system containing floats may fail to solve because of issues
            with polys. If rational=None, Floats will be recast as
            rationals but the answer will be recast as Floats. If the
            flag is False then nothing will be done to the Floats.
        'manual=True (default is False)'
            do not use the polys/matrix method to solve a system of
            equations, solve them one at a time as you might "manually".
        'implicit=True (default is False)'
            allows solve to return a solution for a pattern in terms of
            other functions that contain that pattern; this is only
            needed if the pattern is inside of some invertible function
            like cos, exp, ....
        'minimal=True (default is False)'
            instructs solve to try to find a particular solution to a linear
            system with as many zeros as possible; this is very expensive
        'quick=True (default is False)'
            when using minimal=True, use a fast heuristic instead to find a
            solution with many zeros (instead of using the very slow method
            guaranteed to find the largest number of zeros possible)

    Examples
    ========

    The output varies according to the input and can be seen by example::

        >>> from sympy import solve, Poly, Eq, Function, exp
        >>> from sympy.abc import x, y, z, a, b
        >>> f = Function('f')

    * boolean or univariate Relational

        >>> solve(x < 3)
        And(im(x) == 0, re(x) < 3)

    * to always get a list of solution mappings, use flag dict=True

        >>> solve(x - 3, dict=True)
        [{x: 3}]
        >>> solve([x - 3, y - 1], dict=True)
        [{x: 3, y: 1}]

    * to get a list of symbols and set of solution(s) use flag set=True

        >>> solve([x**2 - 3, y - 1], set=True)
        ([x, y], set([(-sqrt(3), 1), (sqrt(3), 1)]))

    * single expression and single symbol that is in the expression

        >>> solve(x - y, x)
        [y]
        >>> solve(x - 3, x)
        [3]
        >>> solve(Eq(x, 3), x)
        [3]
        >>> solve(Poly(x - 3), x)
        [3]
        >>> set(solve(x**2 - y**2, x))
        set([-y, y])
        >>> set(solve(x**4 - 1, x))
        set([-1, 1, -I, I])

    * single expression with no symbol that is in the expression

        >>> solve(3, x)
        []
        >>> solve(x - 3, y)
        []

    * single expression with no symbol given

          In this case, all free symbols will be selected as potential
          symbols to solve for. If the equation is univariate then a list
          of solutionsis returned; otherwise -- as is the case when symbols are
          given as an iterable of length > 1 -- a list of mappings will be returned.

            >>> solve(x - 3)
            [3]
            >>> solve(x**2 - y**2)
            [{x: -y}, {x: y}]
            >>> solve(z**2*x**2 - z**2*y**2)
            [{x: -y}, {x: y}, {z: 0}]
            >>> solve(z**2*x - z**2*y**2)
            [{x: y**2}, {z: 0}]

    * when an object other than a Symbol is given as a symbol, it is
      isolated algebraically and an implicit solution may be obtained.
      This is mostly provided as a convenience to save one from replacing
      the object with a Symbol and solving for that Symbol. It will only
      work if the specified object can be replaced with a Symbol using the
      subs method.

          >>> solve(f(x) - x, f(x))
          [x]
          >>> solve(f(x).diff(x) - f(x) - x, f(x).diff(x))
          [x + f(x)]
          >>> solve(f(x).diff(x) - f(x) - x, f(x))
          [-x + Derivative(f(x), x)]
          >>> set(solve(x + exp(x)**2, exp(x)))
          set([-sqrt(-x), sqrt(-x)])

          >>> from sympy import Indexed, IndexedBase, Tuple, sqrt
          >>> A = IndexedBase('A')
          >>> eqs = Tuple(A[1] + A[2] - 3, A[1] - A[2] + 1)
          >>> solve(eqs, eqs.atoms(Indexed))
          {A[1]: 1, A[2]: 2}

        * To solve for a *symbol* implicitly, use 'implicit=True':

            >>> solve(x + exp(x), x)
            [-LambertW(1)]
            >>> solve(x + exp(x), x, implicit=True)
            [-exp(x)]

        * It is possible to solve for anything that can be targeted with
          subs:

            >>> solve(x + 2 + sqrt(3), x + 2)
            [-sqrt(3)]
            >>> solve((x + 2 + sqrt(3), x + 4 + y), y, x + 2)
            {y: -2 + sqrt(3), x + 2: -sqrt(3)}

        * Nothing heroic is done in this implicit solving so you may end up
          with a symbol still in the solution:

            >>> eqs = (x*y + 3*y + sqrt(3), x + 4 + y)
            >>> solve(eqs, y, x + 2)
            {y: sqrt(3)/(-x - 3), x + 2: (-2*x - 6 + sqrt(3))/(x + 3)}
            >>> solve(eqs, y*x, x)
            {x: -y - 4, x*y: -3*y - sqrt(3)}

        * if you attempt to solve for a number remember that the number
          you have obtained does not necessarily mean that the value is
          equivalent to the expression obtained:

            >>> solve(sqrt(2) - 1, 1)
            [sqrt(2)]
            >>> solve(x - y + 1, 1)  # /!\ -1 is targeted, too
            [x/(y - 1)]
            >>> [_.subs(z, -1) for _ in solve((x - y + 1).subs(-1, z), 1)]
            [-x + y]

        * To solve for a function within a derivative, use dsolve.

    * single expression and more than 1 symbol

        * when there is a linear solution

            >>> solve(x - y**2, x, y)
            [{x: y**2}]
            >>> solve(x**2 - y, x, y)
            [{y: x**2}]

        * when undetermined coefficients are identified

            * that are linear

                >>> solve((a + b)*x - b + 2, a, b)
                {a: -2, b: 2}

            * that are nonlinear

                >>> set(solve((a + b)*x - b**2 + 2, a, b))
                set([(-sqrt(2), sqrt(2)), (sqrt(2), -sqrt(2))])

        * if there is no linear solution then the first successful
          attempt for a nonlinear solution will be returned

            >>> solve(x**2 - y**2, x, y)
            [{x: -y}, {x: y}]
            >>> solve(x**2 - y**2/exp(x), x, y)
            [{x: 2*LambertW(y/2)}]
            >>> solve(x**2 - y**2/exp(x), y, x)
            [{y: -x*exp(x/2)}, {y: x*exp(x/2)}]

    * iterable of one or more of the above

        * involving relationals or bools

            >>> solve([x < 3, x - 2])
            And(im(x) == 0, re(x) == 2)
            >>> solve([x > 3, x - 2])
            False

        * when the system is linear

            * with a solution

                >>> solve([x - 3], x)
                {x: 3}
                >>> solve((x + 5*y - 2, -3*x + 6*y - 15), x, y)
                {x: -3, y: 1}
                >>> solve((x + 5*y - 2, -3*x + 6*y - 15), x, y, z)
                {x: -3, y: 1}
                >>> solve((x + 5*y - 2, -3*x + 6*y - z), z, x, y)
                {x: -5*y + 2, z: 21*y - 6}

            * without a solution

                >>> solve([x + 3, x - 3])
                []

        * when the system is not linear

            >>> set(solve([x**2 + y -2, y**2 - 4], x, y))
            set([(-2, -2), (0, 2), (2, -2)])

        * if no symbols are given, all free symbols will be selected and a list
          of mappings returned

            >>> solve([x - 2, x**2 + y])
            [{x: 2, y: -4}]
            >>> solve([x - 2, x**2 + f(x)], set([f(x), x]))
            [{x: 2, f(x): -4}]

        * if any equation doesn't depend on the symbol(s) given it will be
          eliminated from the equation set and an answer may be given
          implicitly in terms of variables that were not of interest

            >>> solve([x - y, y - 3], x)
            {x: y}

    Notes
    =====

    assumptions aren't checked when `solve()` input involves
    relationals or bools.

    When the solutions are checked, those that make any denominator zero
    are automatically excluded. If you do not want to exclude such solutions
    then use the check=False option:

        >>> from sympy import sin, limit
        >>> solve(sin(x)/x)
        []

    If check=False then a solution to the numerator being zero is found: x = 0.
    In this case, this is a spurious solution since sin(x)/x has the well known
    limit (without dicontinuity) of 1 at x = 0:

        >>> solve(sin(x)/x, check=False)
        [0]

    In the following case, however, the limit exists and is equal to the the
    value of x = 0 that is excluded when check=True:

        >>> eq = x**2*(1/x - z**2/x)
        >>> solve(eq, x)
        []
        >>> solve(eq, x, check=False)
        [0]
        >>> limit(eq, x, 0, '-')
        0
        >>> limit(eq, x, 0, '+')
        0


    See Also
    ========

        - rsolve() for solving recurrence relationships
        - dsolve() for solving differential equations

    """
    # make f and symbols into lists of sympified quantities
    # keeping track of how f was passed since if it is a list
    # a dictionary of results will be returned.
    ###########################################################################

    def _sympified_list(w):
        return map(sympify, w if iterable(w) else [w])
    bare_f = not iterable(f)
    ordered_symbols = (symbols and
                       symbols[0] and
                       (isinstance(symbols[0], Symbol) or
                        is_sequence(symbols[0],
                        include=GeneratorType)
                       )
                      )
    f, symbols = (_sympified_list(w) for w in [f, symbols])

    implicit = flags.get('implicit', False)

    # preprocess equation(s)
    ###########################################################################
    for i, fi in enumerate(f):
        if isinstance(fi, Equality):
            f[i] = fi.lhs - fi.rhs
        elif isinstance(fi, Poly):
            f[i] = fi.as_expr()
        elif isinstance(fi, bool) or fi.is_Relational:
            return reduce_inequalities(f, assume=flags.get('assume'),
                                       symbols=symbols)
        # Any embedded piecewise functions need to be brought out to the
        # top level so that the appropriate strategy gets selected.
        f[i] = piecewise_fold(f[i])

        # if we have a Matrix, we need to iterate over its elements again
        if f[i].is_Matrix:
            bare_f = False
            f.extend(list(f[i]))
            f[i] = S.Zero

    # preprocess symbol(s)
    ###########################################################################
    if not symbols:
        # get symbols from equations
        symbols = reduce(set.union, [fi.free_symbols
                                     for fi in f], set())
        if len(symbols) < len(f):
            for fi in f:
                pot = preorder_traversal(fi)
                for p in pot:
                    if not (p.is_number or p.is_Add or p.is_Mul) or \
                            isinstance(p, AppliedUndef):
                        flags['dict'] = True  # better show symbols
                        symbols.add(p)
                        pot.skip()  # don't go any deeper
        symbols = list(symbols)
        # supply dummy symbols so solve(3) behaves like solve(3, x)
        for i in range(len(f) - len(symbols)):
            symbols.append(Dummy())

        ordered_symbols = False
    elif len(symbols) == 1 and iterable(symbols[0]):
        symbols = symbols[0]

    # remove symbols the user is not interested in
    exclude = flags.pop('exclude', set())
    if exclude:
        if isinstance(exclude, Expr):
            exclude = [exclude]
        exclude = reduce(set.union, [e.free_symbols for e in sympify(exclude)])
    symbols = [s for s in symbols if s not in exclude]

    if not ordered_symbols:
        # we do this to make the results returned canonical in case f
        # contains a system of nonlinear equations; all other cases should
        # be unambiguous
        symbols = sorted(symbols, key=default_sort_key)

    # we can solve for non-symbol entities by replacing them with Dummy symbols
    symbols_new = []
    symbol_swapped = False
    for i, s in enumerate(symbols):
        if s.is_Symbol:
            s_new = s
        else:
            symbol_swapped = True
            s_new = Dummy('X%d' % i)
        symbols_new.append(s_new)

    if symbol_swapped:
        swap_sym = zip(symbols, symbols_new)
        f = [fi.subs(swap_sym) for fi in f]
        symbols = symbols_new
        swap_sym = dict([(v, k) for k, v in swap_sym])
    else:
        swap_sym = {}

    # this is needed in the next two events
    symset = set(symbols)

    # get rid of equations that have no symbols of interest; we don't
    # try to solve them because the user didn't ask and they might be
    # hard to solve; this means that solutions may be given in terms
    # of the eliminated equations e.g. solve((x-y, y-3), x) -> {x: y}
    newf = []
    for fi in f:
        # let the solver handle equations that..
        # - have no symbols but are expressions
        # - have symbols of interest
        # - have no symbols of interest but are constant
        # but when an expression is not constant and has no symbols of
        # interest, it can't change what we obtain for a solution from
        # the remaining equations so we don't include it; and if it's
        # zero it can be removed and if it's not zero, there is no
        # solution for the equation set as a whole
        #
        # The reason for doing this filtering is to allow an answer
        # to be obtained to queries like solve((x - y, y), x); without
        # this mod the return value is []
        ok = False
        if fi.has(*symset):
            ok = True
        else:
            free = fi.free_symbols
            if not free:
                if fi.is_Number:
                    if fi.is_zero:
                        continue
                    return []
                ok = True
            else:
                if fi.is_constant():
                    ok = True
        if ok:
            newf.append(fi)
    if not newf:
        return []
    f = newf
    del newf

    # mask off any Object that we aren't going to invert: Derivative,
    # Integral, etc... so that solving for anything that they contain will
    # give an implicit solution
    seen = set()
    non_inverts = set()
    for fi in f:
        pot = preorder_traversal(fi)
        for p in pot:
            if isinstance(p, bool) or isinstance(p, Piecewise):
                pass
            elif (isinstance(p, bool) or
                not p.args or
                p in symset or
                p.is_Add or p.is_Mul or
                p.is_Pow and not implicit or
                p.is_Function and not isinstance(p, AppliedUndef) and
                  not implicit):
                continue
            elif not p in seen:
                seen.add(p)
                if p.free_symbols & symset:
                    non_inverts.add(p)
                else:
                    continue
            pot.skip()
    del seen
    non_inverts = dict(zip(non_inverts, [Dummy() for d in non_inverts]))
    f = [fi.subs(non_inverts) for fi in f]
    non_inverts = [(v, k.subs(swap_sym)) for k, v in non_inverts.iteritems()]

    # rationalize Floats
    floats = False
    if flags.get('rational', True) is not False:
        for i, fi in enumerate(f):
            if fi.has(Float):
                floats = True
                f[i] = nsimplify(fi, rational=True)

    #
    # try to get a solution
    ###########################################################################
    if bare_f:
        solution = _solve(f[0], *symbols, **flags)
    else:
        solution = _solve_system(f, symbols, **flags)

    #
    # postprocessing
    ###########################################################################
    # Restore masked-off objects
    if non_inverts:

        def _do_dict(solution):
            return dict([(k, v.subs(non_inverts)) for k, v in
                         solution.iteritems()])
        for i in range(1):
            if type(solution) is dict:
                solution = _do_dict(solution)
                break
            elif solution and type(solution) is list:
                if type(solution[0]) is dict:
                    solution = [_do_dict(s) for s in solution]
                    break
                elif type(solution[0]) is tuple:
                    solution = [tuple([v.subs(non_inverts) for v in s]) for s
                                in solution]
                    break
                else:
                    solution = [v.subs(non_inverts) for v in solution]
                    break
            elif not solution:
                break
        else:
            raise NotImplementedError(filldedent('''
                            no handling of %s was implemented''' % solution))

    # Restore original "symbols" if a dictionary is returned.
    # This is not necessary for
    #   - the single univariate equation case
    #     since the symbol will have been removed from the solution;
    #   - the nonlinear poly_system since that only supports zero-dimensional
    #     systems and those results come back as a list
    #
    # ** unless there were Derivatives with the symbols, but those were handled
    #    above.
    if symbol_swapped:
        symbols = [swap_sym[k] for k in symbols]
        if type(solution) is dict:
            solution = dict([(swap_sym[k], v.subs(swap_sym))
                             for k, v in solution.iteritems()])
        elif solution and type(solution) is list and type(solution[0]) is dict:
            for i, sol in enumerate(solution):
                solution[i] = dict([(swap_sym[k], v.subs(swap_sym))
                              for k, v in sol.iteritems()])

    # undo the dictionary solutions returned when the system was only partially
    # solved with poly-system if all symbols are present
    if (
            solution and
            ordered_symbols and
            type(solution) is not dict and
            type(solution[0]) is dict and
            all(s in solution[0] for s in symbols)
    ):
        solution = [tuple([r[s].subs(r) for s in symbols]) for r in solution]

    # Get assumptions about symbols, to filter solutions.
    # Note that if assumptions about a solution can't be verified, it is still
    # returned.
    check = flags.get('check', True)

    # restore floats
    if floats and solution and flags.get('rational', None) is None:
        solution = nfloat(solution, exponent=False)

    if check and solution:

        warning = flags.get('warn', False)
        got_None = []  # solutions for which one or more symbols gave None
        no_False = []  # solutions for which no symbols gave False
        if type(solution) is list:
            if type(solution[0]) is tuple:
                for sol in solution:
                    for symb, val in zip(symbols, sol):
                        test = check_assumptions(val, **symb.assumptions0)
                        if test is False:
                            break
                        if test is None:
                            got_None.append(sol)
                    else:
                        no_False.append(sol)
            elif type(solution[0]) is dict:
                for sol in solution:
                    a_None = False
                    for symb, val in sol.iteritems():
                        test = check_assumptions(val, **symb.assumptions0)
                        if test:
                            continue
                        if test is False:
                            break
                        a_None = True
                    else:
                        no_False.append(sol)
                        if a_None:
                            got_None.append(sol)
            else:  # list of expressions
                for sol in solution:
                    test = check_assumptions(sol, **symbols[0].assumptions0)
                    if test is False:
                        continue
                    no_False.append(sol)
                    if test is None:
                        got_None.append(sol)

        elif type(solution) is dict:
            a_None = False
            for symb, val in solution.iteritems():
                test = check_assumptions(val, **symb.assumptions0)
                if test:
                    continue
                if test is False:
                    no_False = None
                    break
                a_None = True
            else:
                no_False = solution
                if a_None:
                    got_None.append(solution)

        elif isinstance(solution, (Relational, And, Or)):
            assert len(symbols) == 1
            if warning and symbols[0].assumptions0:
                print(filldedent("""
                    \tWarning: assumptions about variable '%s' are
                    not handled currently.""" % symbols[0]))
            # TODO: check also variable assumptions for inequalities

        else:
            raise TypeError('Unrecognized solution')  # improve the checker

        solution = no_False
        if warning and got_None:
            print(filldedent("""
                \tWarning: assumptions concerning following solution(s)
                can't be checked:""" + '\n\t' +
                ', '.join(str(s) for s in got_None)))

    #
    # done
    ###########################################################################

    as_dict = flags.get('dict', False)
    as_set = flags.get('set', False)

    if not as_set and isinstance(solution, list):
        # Make sure that a list of solutions is ordered in a canonical way.
        solution.sort(key=default_sort_key)

    if not as_dict and not as_set:
        return solution or []

    # make return a list of mappings or []
    if not solution:
        solution = []
    else:
        if isinstance(solution, dict):
            solution = [solution]
        elif iterable(solution[0]):
            solution = [dict(zip(symbols, s)) for s in solution]
        elif isinstance(solution[0], dict):
            pass
        else:
            assert len(symbols) == 1
            solution = [{symbols[0]: s} for s in solution]
    if as_dict:
        return solution
    assert as_set
    if not solution:
        return [], set()
    k = sorted(solution[0].keys(), key=lambda i: i.sort_key())
    return k, set([tuple([s[ki] for ki in k]) for s in solution])


def _solve(f, *symbols, **flags):
    """Return a checked solution for f in terms of one or more of the
    symbols."""

    if len(symbols) != 1:
        soln = None
        free = f.free_symbols
        ex = free - set(symbols)
        if len(ex) != 1:
            ind, dep = f.as_independent(*symbols)
            ex = ind.free_symbols & dep.free_symbols
        if len(ex) == 1:
            ex = ex.pop()
            try:
                # may come back as dict or list (if non-linear)
                soln = solve_undetermined_coeffs(f, symbols, ex)
            except NotImplementedError:
                pass
        if soln:
            return soln
        # find first successful solution
        failed = []
        got_s = set([])
        result = []
        for s in symbols:
            n, d = solve_linear(f, symbols=[s])
            if n.is_Symbol:
                # no need to check but we should simplify if desired
                if flags.get('simplify', True):
                    d = simplify(d)
                if got_s and any([ss in d.free_symbols for ss in got_s]):
                    # sol depends on previously solved symbols: discard it
                    continue
                got_s.add(n)
                result.append({n: d})
            elif n and d:  # otherwise there was no solution for s
                failed.append(s)
        if not failed:
            return result
        for s in failed:
            try:
                soln = _solve(f, s, **flags)
                for sol in soln:
                    if got_s and any([ss in sol.free_symbols for ss in got_s]):
                        # sol depends on previously solved symbols: discard it
                        continue
                    got_s.add(s)
                    result.append({s: sol})
            except NotImplementedError:
                continue
        if got_s:
            return result
        else:
            msg = "No algorithms are implemented to solve equation %s"
            raise NotImplementedError(msg % f)
    symbol = symbols[0]

    check = flags.get('check', True)
    # build up solutions if f is a Mul
    if f.is_Mul:
        result = set()
        dens = denoms(f, symbols)
        for m in f.args:
            soln = _solve(m, symbol, **flags)
            result.update(set(soln))
        result = list(result)
        if check:
            result = [s for s in result if
                all(not checksol(den, {symbol: s}, **flags) for den in dens)]
        # set flags for quick exit at end
        check = False
        flags['simplify'] = False

    elif f.is_Piecewise:
        result = set()
        for n, (expr, cond) in enumerate(f.args):
            candidates = _solve(expr, *symbols)

            for candidate in candidates:
                if candidate in result:
                    continue
                if cond is True or cond.subs(symbol, candidate):
                    # Only include solutions that do not match the condition
                    # of any previous pieces.
                    matches_other_piece = False
                    for other_n, (other_expr, other_cond) in enumerate(f.args):
                        if other_n == n:
                            break
                        if other_cond is False:
                            continue
                        if other_cond.subs(symbol, candidate):
                            matches_other_piece = True
                            break
                    if not matches_other_piece:
                        result.add(candidate)
        check = False
    else:
        # first see if it really depends on symbol and whether there
        # is a linear solution
        f_num, sol = solve_linear(f, symbols=symbols)
        if not symbol in f_num.free_symbols:
            return []
        elif f_num.is_Symbol:
            # no need to check but simplify if desired
            if flags.get('simplify', True):
                sol = simplify(sol)
            return [sol]

        result = False  # no solution was obtained
        msg = ''  # there is no failure message
        dens = denoms(f, symbols)  # store these for checking later

        # Poly is generally robust enough to convert anything to
        # a polynomial and tell us the different generators that it
        # contains, so we will inspect the generators identified by
        # polys to figure out what to do.

        # but first remove radicals as this will help Polys
        if flags.pop('unrad', True):
            try:
                # try remove all...
                u = unrad(f_num)
            except ValueError:
                # ...else hope for the best while letting some remain
                try:
                    u = unrad(eq, symbol)
                except ValueError:
                    pass  # hope for best with original equation
            if u:
                flags['unrad'] = False  # don't unrad next time
                eq, cov, dens2 = u
                dens.update(dens2)
                if cov:
                    if len(cov) > 1:
                        raise NotImplementedError('Not sure how to handle this.')
                    isym, ieq = cov[0]
                    # since cov is written in terms of positive symbols, set
                    # check to False or else 0 would be excluded; the solution
                    # will be checked below
                    absent = Dummy()
                    check = flags.get('check', absent)
                    flags['check'] = False
                    sol = _solve(eq, isym, **flags)
                    inv = _solve(ieq, symbol, **flags)
                    result = []
                    for s in sol:
                        for i in inv:
                            result.append(i.subs(isym, s))
                    if check == absent:
                        flags.pop('check')
                    else:
                        flags['check'] = check
                else:
                    result = _solve(eq, symbol, **flags)

        if result is False:
            poly = Poly(f_num)
            if poly is None:
                raise ValueError('could not convert %s to Poly' % f_num)
            gens = [g for g in poly.gens if g.has(symbol)]

            if len(gens) > 1:
                # If there is more than one generator, it could be that the
                # generators have the same base but different powers, e.g.
                #   >>> Poly(exp(x)+1/exp(x))
                #   Poly(exp(-x) + exp(x), exp(-x), exp(x), domain='ZZ')
                #   >>> Poly(sqrt(x)+sqrt(sqrt(x)))
                #   Poly(sqrt(x) + x**(1/4), sqrt(x), x**(1/4), domain='ZZ')
                # If the exponents are Rational then a change of variables
                # will make this a polynomial equation in a single base.

                def _as_base_q(x):
                    """Return (b**e, q) for x = b**(p*e/q) where p/q is the leading
                    Rational of the exponent of x, e.g. exp(-2*x/3) -> (exp(x), 3)
                    """
                    b, e = x.as_base_exp()
                    if e.is_Rational:
                        return b, e.q
                    if not e.is_Mul:
                        return x, 1
                    c, ee = e.as_coeff_Mul()
                    if c.is_Rational and c is not S.One:  # c could be a Float
                        return b**ee, c.q
                    return x, 1

                bases, qs = zip(*[_as_base_q(g) for g in gens])
                bases = set(bases)

                if len(bases) > 1:
                    funcs = set(b.func for b in bases if b.is_Function)

                    trig = set([cos, sin, tan, cot])
                    other = funcs - trig
                    if not other and len(funcs.intersection(trig)) > 1:
                        return _solve(f_num.rewrite(tan), symbol, **flags)

                    trigh = set([cosh, sinh, tanh, coth])
                    other = funcs - trigh
                    if not other and len(funcs.intersection(trigh)) > 1:
                        return _solve(f_num.rewrite(tanh), symbol, **flags)

                    # just a simple case - see if replacement of single function
                    # clears all symbol-dependent functions, e.g.
                    # log(x) - log(log(x) - 1) - 3 can be solved even though it has
                    # two generators.

                    funcs = [f for f in bases if f.is_Function]
                    if funcs:
                        funcs.sort(key=count_ops)  # put shallowest function first
                        f1 = funcs[0]
                        t = Dummy()
                        # perform the substitution
                        ftry = f_num.subs(f1, t)

                        # if no Functions left, we can proceed with usual solve
                        if not ftry.has(symbol):
                            cv_sols = _solve(ftry, t)
                            cv_inv = _solve(t - f1, symbol)[0]
                            sols = list()
                            for sol in cv_sols:
                                sols.append(cv_inv.subs(t, sol))
                            return sols

                    msg = 'multiple generators %s' % gens

                elif any(q != 1 for q in qs):
                    # e.g. for x**(1/2) + x**(1/4) a change of variables
                    # can be made using p**4 to give p**2 + p
                    base = bases.pop()
                    m = reduce(ilcm, qs)
                    p = Dummy('p', positive=True)
                    cov = p**m
                    fnew = f_num.subs(base, cov)
                    poly = Poly(fnew, p)  # we now have a single generator, p

                    # for cubics and quartics, if the flag wasn't set, DON'T do it
                    # by default since the results are quite long. Perhaps one
                    # could base this decision on a certain critical length of the
                    # roots.
                    deg = poly.degree()
                    if deg > 2:
                        flags['simplify'] = flags.get('simplify', False)

<<<<<<< HEAD
                    soln = roots(poly, cubics=True, quartics=True,
                                                    quintics=True).keys()
                    if not soln:
                        soln = poly.all_roots()
                        check = False  # RootOf instances can not be checked
=======
                    soln = roots(poly, cubics=True, quartics=True).keys()
                    if len(soln) < deg:
                        try:
                            # get all_roots if possible
                            soln = uniq(poly.all_roots())
                        except NotImplementedError:
                            pass
>>>>>>> f556486e

                    # We now know what the values of p are equal to. Now find out
                    # how they are related to the original x, e.g. if p**2 = cos(x)
                    # then x = acos(p**2)
                    #
                    inversion = _solve(cov - base, symbol, **flags)
                    result = [i.subs(p, s) for i in inversion for s in soln]

                else:  # len(bases) == 1 and all(q == 1 for q in qs):
                    # e.g. case where gens are exp(x), exp(-x)
                    u = bases.pop()
                    t = Dummy('t')
                    inv = _solve(u - t, symbol)
                    ftry = f_num.subs(u, t)
                    if not ftry.has(symbol):
                        soln = _solve(ftry, t)
                        sols = list()
                        for sol in soln:
                            for i in inv:
                                sols.append(i.subs(t, sol))
                        return sols

            elif len(gens) == 1:

                # There is only one generator that we are interested in, but there
                # may have been more than one generator identified by polys (e.g.
                # for symbols other than the one we are interested in) so recast
                # the poly in terms of our generator of interest.

                if len(poly.gens) > 1:
                    poly = Poly(poly, gens[0])

                # if we aren't on the tsolve-pass, use roots
                if not flags.pop('tsolve', False):
                    flags['tsolve'] = True
                    if poly.degree() == 1 and (
                            poly.gen.is_Pow and
                            poly.gen.exp.is_Rational and
                            not poly.gen.exp.is_Integer):
                        pass
                    else:
                        # for cubics and quartics, if the flag wasn't set, DON'T do it
                        # by default since the results are quite long. Perhaps one
                        # could base this decision on a certain critical length of the
                        # roots.
                        deg = poly.degree()
                        if deg > 2:
                            flags['simplify'] = flags.get('simplify', False)
<<<<<<< HEAD
                        soln = roots(poly, cubics=True, quartics=True,
                                                        quintics=True).keys()
                        if not soln:
                            soln = poly.all_roots()
                            check = False  # RootOf instances can not be checked
=======
                        soln = roots(poly, cubics=True, quartics=True).keys()
                        if len(soln) < deg:
                            try:
                                # get all_roots if possible
                                soln = uniq(poly.all_roots())
                            except NotImplementedError:
                                pass
>>>>>>> f556486e
                        gen = poly.gen
                        if gen != symbol:
                            u = Dummy()
                            inversion = _solve(gen - u, symbol, **flags)
                            soln = list(set([i.subs(u, s) for i in
                                        inversion for s in soln]))
                        result = soln

    # fallback if above fails
    if result is False:
        # allow tsolve to be used on next pass if needed
        flags.pop('tsolve', None)
        result = _tsolve(f_num, symbol, **flags)
        if result is None:
            result = False

    if result is False:
        raise NotImplementedError(msg +
        "\nNo algorithms are implemented to solve equation %s" % f)

    if flags.get('simplify', True):
        result = map(simplify, result)
        # we just simplified the solution so we now set the flag to
        # False so the simplification doesn't happen again in checksol()
        flags['simplify'] = False

    if check:
        # reject any result that makes any denom. affirmatively 0;
        # if in doubt, keep it
        result = [s for s in result if isinstance(s, RootOf) or
                  all(not checksol(den, {symbol: s}, **flags)
                    for den in dens)]
        # keep only results if the check is not False
        result = [r for r in result if isinstance(r, RootOf) or
                  checksol(f_num, {symbol: r}, **flags) is not False]
    return result


def _solve_system(exprs, symbols, **flags):
    check = flags.get('check', True)
    if not exprs:
        return []

    polys = []
    dens = set()
    failed = []
    result = False
    manual = flags.get('manual', False)
    for j, g in enumerate(exprs):
        dens.update(denoms(g, symbols))
        i, d = _invert(g, *symbols)
        g = d - i
        g = exprs[j] = g.as_numer_denom()[0]
        if manual:
            failed.append(g)
            continue

        poly = g.as_poly(*symbols, **{'extension': True})

        if poly is not None:
            polys.append(poly)
        else:
            failed.append(g)

    if not polys:
        solved_syms = []
    else:
        if all(p.is_linear for p in polys):
            n, m = len(polys), len(symbols)
            matrix = zeros(n, m + 1)

            for i, poly in enumerate(polys):
                for monom, coeff in poly.terms():
                    try:
                        j = list(monom).index(1)
                        matrix[i, j] = coeff
                    except ValueError:
                        matrix[i, m] = -coeff

            # returns a dictionary ({symbols: values}) or None
            if flags.pop('minimal', False):
                result = minsolve_linear_system(matrix, *symbols, **flags)
            else:
                result = solve_linear_system(matrix, *symbols, **flags)
            if result:
                # it doesn't need to be checked but we need to see
                # that it didn't set any denominators to 0
                if any(checksol(d, result, **flags) for d in dens):
                    result = None
            if failed:
                if result:
                    solved_syms = result.keys()
                else:
                    solved_syms = []

        else:
            if len(symbols) > len(polys):
                from sympy.utilities.iterables import subsets
                from sympy.core.compatibility import set_union

                free = set_union(*[p.free_symbols for p in polys])
                free = list(free.intersection(symbols))
                free.sort(key=default_sort_key)
                got_s = set([])
                result = []
                for syms in subsets(free, len(polys)):
                    try:
                        # returns [] or list of tuples of solutions for syms
                        res = solve_poly_system(polys, *syms)
                        if res:
                            for r in res:
                                skip = False
                                for r1 in r:
                                    if got_s and any([ss in r1.free_symbols
                                           for ss in got_s]):
                                        # sol depends on previously
                                        # solved symbols: discard it
                                        skip = True
                                if not skip:
                                    got_s.update(syms)
                                    result.extend([dict(zip(syms, r))])
                    except NotImplementedError:
                        pass
                if got_s:
                    solved_syms = list(got_s)
                else:
                    raise NotImplementedError('no valid subset found')
            else:
                try:
                    result = solve_poly_system(polys, *symbols)
                    solved_syms = symbols
                except NotImplementedError:
                    failed.extend([g.as_expr() for g in polys])
                    solved_syms = []
                if result:
                    # we don't know here if the symbols provided were given
                    # or not, so let solve resolve that. A list of dictionaries
                    # is going to always be returned from here.
                    #
                    # We do not check the solution obtained from polys, either.
                    result = [dict(zip(solved_syms, r)) for r in result]

    if failed:
        # For each failed equation, see if we can solve for one of the
        # remaining symbols from that equation. If so, we update the
        # solution set and continue with the next failed equation,
        # repeating until we are done or we get an equation that can't
        # be solved.
        if result:
            if type(result) is dict:
                result = [result]
        else:
            result = [{}]

        def _ok_syms(e, sort=False):
            rv = (e.free_symbols - solved_syms) & legal
            if sort:
                rv = list(rv)
                rv.sort(key=default_sort_key)
            return rv

        solved_syms = set(solved_syms)  # set of symbols we have solved for
        legal = set(symbols)  # what we are interested in
        simplify_flag = flags.get('simplify', None)
        do_simplify = flags.get('simplify', True)
        # sort so equation with the fewest potential symbols is first
        for eq in ordered(failed, lambda _: len(_ok_syms(_))):
            newresult = []
            bad_results = []
            got_s = set([])
            u = Dummy()
            for r in result:
                # update eq with everything that is known so far
                eq2 = eq.subs(r)
                # if check is True then we see if it satisfies this
                # equation, otherwise we just accept it
                if check and r:
                    b = checksol(u, u, eq2, minimal=True)
                    if b is not None:
                        # this solution is sufficient to know whether
                        # it is valid or not so we either accept or
                        # reject it, then continue
                        if b:
                            newresult.append(r)
                        else:
                            bad_results.append(r)
                        continue
                # search for a symbol amongst those available that
                # can be solved for
                ok_syms = _ok_syms(eq2, sort=True)
                if not ok_syms:
                    if r:
                        newresult.append(r)
                    break  # skip as it's independent of desired symbols
                for s in ok_syms:
                    try:
                        soln = _solve(eq2, s, **flags)
                    except NotImplementedError:
                        continue
                    # put each solution in r and append the now-expanded
                    # result in the new result list; use copy since the
                    # solution for s in being added in-place
                    if do_simplify:
                        flags['simplify'] = False  # for checksol's sake
                    for sol in soln:
                        if got_s and any([ss in sol.free_symbols for ss in got_s]):
                            # sol depends on previously solved symbols: discard it
                            continue
                        if check:
                            # check that it satisfies *other* equations
                            ok = False
                            for p in polys:
                                if checksol(p, s, sol, **flags) is False:
                                    break
                            else:
                                ok = True
                            if not ok:
                                continue
                            # check that it doesn't set any denominator to 0
                            if any(checksol(d, s, sol, **flags) for d in dens):
                                continue
                        # update existing solutions with this new one
                        rnew = r.copy()
                        for k, v in r.iteritems():
                            rnew[k] = v.subs(s, sol)
                        # and add this new solution
                        rnew[s] = sol
                        newresult.append(rnew)
                    if simplify_flag is not None:
                        flags['simplify'] = simplify_flag
                    got_s.add(s)
                if not got_s:
                    raise NotImplementedError('could not solve %s' % eq2)
            if got_s:
                result = newresult
            for b in bad_results:
                result.remove(b)
        # if there is only one result should we return just the dictionary?
    return result


def solve_linear(lhs, rhs=0, symbols=[], exclude=[]):
    r""" Return a tuple derived from f = lhs - rhs that is either:

        (numerator, denominator) of ``f``
            If this comes back as (0, 1) it means
            that ``f`` is independent of the symbols in ``symbols``, e.g::

                y*cos(x)**2 + y*sin(x)**2 - y = y*(0) = 0
                cos(x)**2 + sin(x)**2 = 1

            If it comes back as (0, 0) there is no solution to the equation
            amongst the symbols given.

            If the numerator is not zero then the function is guaranteed
            to be dependent on a symbol in ``symbols``.

        or

        (symbol, solution) where symbol appears linearly in the numerator of
        ``f``, is in ``symbols`` (if given) and is not in ``exclude`` (if given).

        No simplification is done to ``f`` other than and mul=True expansion,
        so the solution will correspond strictly to a unique solution.

    Examples
    ========

    >>> from sympy.solvers.solvers import solve_linear
    >>> from sympy.abc import x, y, z

    These are linear in x and 1/x:

    >>> solve_linear(x + y**2)
    (x, -y**2)
    >>> solve_linear(1/x - y**2)
    (x, y**(-2))

    When not linear in x or y then the numerator and denominator are returned.

    >>> solve_linear(x**2/y**2 - 3)
    (x**2 - 3*y**2, y**2)

    If the numerator is a symbol then (0, 0) is returned if the solution for
    that symbol would have set any denominator to 0:

    >>> solve_linear(1/(1/x - 2))
    (0, 0)
    >>> 1/(1/x) # to SymPy, this looks like x ...
    x
    >>> solve_linear(1/(1/x)) # so a solution is given
    (x, 0)

    If x is allowed to cancel, then this appears linear, but this sort of
    cancellation is not done so the solution will always satisfy the original
    expression without causing a division by zero error.

    >>> solve_linear(x**2*(1/x - z**2/x))
    (x**2*(-z**2 + 1), x)

    You can give a list of what you prefer for x candidates:

    >>> solve_linear(x + y + z, symbols=[y])
    (y, -x - z)

    You can also indicate what variables you don't want to consider:

    >>> solve_linear(x + y + z, exclude=[x, z])
    (y, -x - z)

    If only x was excluded then a solution for y or z might be obtained.

    """
    from sympy import Equality
    if isinstance(lhs, Equality):
        if rhs:
            raise ValueError(filldedent('''
            If lhs is an Equality, rhs must be 0 but was %s''' % rhs))
        rhs = lhs.rhs
        lhs = lhs.lhs
    dens = None
    eq = lhs - rhs
    n, d = eq.as_numer_denom()
    if not n:
        return S.Zero, S.One

    free = n.free_symbols
    if not symbols:
        symbols = free
    else:
        bad = [s for s in symbols if not s.is_Symbol]
        if bad:
            if len(bad) == 1:
                bad = bad[0]
            if len(symbols) == 1:
                eg = 'solve(%s, %s)' % (eq, symbols[0])
            else:
                eg = 'solve(%s, *%s)' % (eq, list(symbols))
            raise ValueError(filldedent('''
                solve_linear only handles symbols, not %s. To isolate
                non-symbols use solve, e.g. >>> %s <<<.
                             ''' % (bad, eg)))
        symbols = free.intersection(symbols)
    symbols = symbols.difference(exclude)
    dfree = d.free_symbols

    # derivatives are easy to do but tricky to analyze to see if they are going
    # to disallow a linear solution, so for simplicity we just evaluate the
    # ones that have the symbols of interest
    derivs = defaultdict(list)
    for der in n.atoms(Derivative):
        csym = der.free_symbols & symbols
        for c in csym:
            derivs[c].append(der)

    if symbols:
        all_zero = True
        for xi in symbols:
            # if there are derivatives in this var, calculate them now
            if type(derivs[xi]) is list:
                derivs[xi] = dict([(der, der.doit()) for der in derivs[xi]])
            nn = n.subs(derivs[xi])
            dn = nn.diff(xi)
            if dn:
                all_zero = False
                if not xi in dn.free_symbols:
                    vi = -(nn.subs(xi, 0))/dn
                    if dens is None:
                        dens = denoms(eq, symbols)
                    if not any(checksol(di, {xi: vi}, minimal=True) is True
                              for di in dens):
                        # simplify any trivial integral
                        irep = [(i, i.doit()) for i in vi.atoms(C.Integral) if
                                i.function.is_number]
                        # do a slight bit of simplification
                        vi = expand_mul(vi.subs(irep))
                        if not d.has(xi) or not (d/xi).has(xi):
                            return xi, vi

        if all_zero:
            return S.Zero, S.One
    if n.is_Symbol:  # there was no valid solution
        n = d = S.Zero
    return n, d  # should we cancel now?


def minsolve_linear_system(system, *symbols, **flags):
    r"""
    Find a particular solution to a linear system.

    In particular, try to find a solution with the minimal possible number
    of non-zero variables. This is a very computationally hard prolem.
    If ``quick=True``, a heuristic is used. Otherwise a naive algorithm with
    exponential complexity is used.
    """
    quick = flags.get('quick', False)
    # Check if there are any non-zero solutions at all
    s0 = solve_linear_system(system, *symbols, **flags)
    if not s0 or all(v == 0 for v in s0.itervalues()):
        return s0
    if quick:
        # We just solve the system and try to heuristically find a nice
        # solution.
        s = solve_linear_system(system, *symbols)
        def update(determined, solution):
            delete = []
            for k, v in solution.iteritems():
                solution[k] = v.subs(determined)
                if not solution[k].free_symbols:
                    delete.append(k)
                    determined[k] = solution[k]
            for k in delete:
                del solution[k]
        determined = {}
        update(determined, s)
        while s:
            # NOTE sort by default_sort_key to get deterministic result
            k = max((k for k in s.itervalues()),
                    key=lambda x: (len(x.free_symbols), default_sort_key(x)))
            x = max(k.free_symbols, key=default_sort_key)
            if len(k.free_symbols) != 1:
                determined[x] = S(0)
            else:
                val = solve(k)[0]
                if val == 0 and all(v.subs(x, val) == 0 for v in s.itervalues()):
                    determined[x] = S(1)
                else:
                    determined[x] = val
            update(determined, s)
        return determined
    else:
        # We try to select n variables which we want to be non-zero.
        # All others will be assumed zero. We try to solve the modified system.
        # If there is a non-trivial solution, just set the free variables to
        # one. If we do this for increasing n, trying all combinations of
        # variables, we will find an optimal solution.
        # We speed up slightly by starting at one less than the number of
        # variables the quick method manages.
        from sympy.core.compatibility import combinations
        from sympy.utilities.misc import debug
        N = len(symbols)
        bestsol = minsolve_linear_system(system, *symbols, **{'quick': True})
        n0 = len([x for x in bestsol.itervalues() if x != 0])
        for n in range(n0 - 1, 1, -1):
            debug('minsolve: %s' % n)
            thissol = None
            for nonzeros in combinations(range(N), n):
                subm = Matrix([system.col(i).T for i in nonzeros] + [system.col(-1).T]).T
                s = solve_linear_system(subm, *[symbols[i] for i in nonzeros])
                if s and not all(v == 0 for v in s.itervalues()):
                    subs = [(symbols[v], S(1)) for v in nonzeros]
                    for k, v in s.iteritems():
                        s[k] = v.subs(subs)
                    for sym in symbols:
                        if sym not in s:
                            if list(symbols).index(sym) in nonzeros:
                                s[sym] = S(1)
                            else:
                                s[sym] = S(0)
                    thissol = s
                    break
            if thissol is None:
                break
            bestsol = thissol
        return bestsol


def solve_linear_system(system, *symbols, **flags):
    r"""
    Solve system of N linear equations with M variables, which means
    both under- and overdetermined systems are supported. The possible
    number of solutions is zero, one or infinite. Respectively, this
    procedure will return None or a dictionary with solutions. In the
    case of underdetermined systems, all arbitrary parameters are skipped.
    This may cause a situation in which an empty dictionary is returned.
    In that case, all symbols can be assigned arbitrary values.

    Input to this functions is a Nx(M+1) matrix, which means it has
    to be in augmented form. If you prefer to enter N equations and M
    unknowns then use `solve(Neqs, *Msymbols)` instead. Note: a local
    copy of the matrix is made by this routine so the matrix that is
    passed will not be modified.

    The algorithm used here is fraction-free Gaussian elimination,
    which results, after elimination, in an upper-triangular matrix.
    Then solutions are found using back-substitution. This approach
    is more efficient and compact than the Gauss-Jordan method.

    >>> from sympy import Matrix, solve_linear_system
    >>> from sympy.abc import x, y

    Solve the following system::

           x + 4 y ==  2
        -2 x +   y == 14

    >>> system = Matrix(( (1, 4, 2), (-2, 1, 14)))
    >>> solve_linear_system(system, x, y)
    {x: -6, y: 2}

    A degenerate system returns an empty dictionary.

    >>> system = Matrix(( (0,0,0), (0,0,0) ))
    >>> solve_linear_system(system, x, y)
    {}

    """
    matrix = system[:, :]
    syms = list(symbols)

    i, m = 0, matrix.cols - 1  # don't count augmentation

    while i < matrix.rows:
        if i == m:
            # an overdetermined system
            if any(matrix[i:, m]):
                return None   # no solutions
            else:
                # remove trailing rows
                matrix = matrix[:i, :]
                break

        if not matrix[i, i]:
            # there is no pivot in current column
            # so try to find one in other columns
            for k in xrange(i + 1, m):
                if matrix[i, k]:
                    break
            else:
                if matrix[i, m]:
                    # we need to know if this is always zero or not. We
                    # assume that if there are free symbols that it is not
                    # identically zero (or that there is more than one way
                    # to make this zero. Otherwise, if there are none, this
                    # is a constant and we assume that it does not simplify
                    # to zero XXX are there better ways to test this?
                    if not matrix[i, m].free_symbols:
                        return None  # no solution

                    # zero row with non-zero rhs can only be accepted
                    # if there is another equivalent row, so look for
                    # them and delete them
                    nrows = matrix.rows
                    rowi = matrix.row(i)
                    ip = None
                    j = i + 1
                    while j < matrix.rows:
                        # do we need to see if the rhs of j
                        # is a constant multiple of i's rhs?
                        rowj = matrix.row(j)
                        if rowj == rowi:
                            matrix.row_del(j)
                        elif rowj[:-1] == rowi[:-1]:
                            if ip is None:
                                _, ip = rowi[-1].as_content_primitive()
                            _, jp = rowj[-1].as_content_primitive()
                            if not (simplify(jp - ip) or simplify(jp + ip)):
                                matrix.row_del(j)

                        j += 1

                    if nrows == matrix.rows:
                        # no solution
                        return None
                # zero row or was a linear combination of
                # other rows or was a row with a symbolic
                # expression that matched other rows, e.g. [0, 0, x - y]
                # so now we can safely skip it
                matrix.row_del(i)
                if not matrix:
                    # every choice of variable values is a solution
                    # so we return an empty dict instead of None
                    return dict()
                continue

            # we want to change the order of colums so
            # the order of variables must also change
            syms[i], syms[k] = syms[k], syms[i]
            matrix.col_swap(i, k)

        pivot_inv = S.One/matrix[i, i]

        # divide all elements in the current row by the pivot
        matrix.row_op(i, lambda x, _: x * pivot_inv)

        for k in xrange(i + 1, matrix.rows):
            if matrix[k, i]:
                coeff = matrix[k, i]

                # subtract from the current row the row containing
                # pivot and multiplied by extracted coefficient
                matrix.row_op(k, lambda x, j: simplify(x - matrix[i, j]*coeff))

        i += 1

    # if there weren't any problems, augmented matrix is now
    # in row-echelon form so we can check how many solutions
    # there are and extract them using back substitution

    do_simplify = flags.get('simplify', True)

    if len(syms) == matrix.rows:
        # this system is Cramer equivalent so there is
        # exactly one solution to this system of equations
        k, solutions = i - 1, {}

        while k >= 0:
            content = matrix[k, m]

            # run back-substitution for variables
            for j in xrange(k + 1, m):
                content -= matrix[k, j]*solutions[syms[j]]

            if do_simplify:
                solutions[syms[k]] = simplify(content)
            else:
                solutions[syms[k]] = content

            k -= 1

        return solutions
    elif len(syms) > matrix.rows:
        # this system will have infinite number of solutions
        # dependent on exactly len(syms) - i parameters
        k, solutions = i - 1, {}

        while k >= 0:
            content = matrix[k, m]

            # run back-substitution for variables
            for j in xrange(k + 1, i):
                content -= matrix[k, j]*solutions[syms[j]]

            # run back-substitution for parameters
            for j in xrange(i, m):
                content -= matrix[k, j]*syms[j]

            if do_simplify:
                solutions[syms[k]] = simplify(content)
            else:
                solutions[syms[k]] = content

            k -= 1

        return solutions
    else:
        return []   # no solutions


def solve_undetermined_coeffs(equ, coeffs, sym, **flags):
    """Solve equation of a type p(x; a_1, ..., a_k) == q(x) where both
       p, q are univariate polynomials and f depends on k parameters.
       The result of this functions is a dictionary with symbolic
       values of those parameters with respect to coefficients in q.

       This functions accepts both Equations class instances and ordinary
       SymPy expressions. Specification of parameters and variable is
       obligatory for efficiency and simplicity reason.

       >>> from sympy import Eq
       >>> from sympy.abc import a, b, c, x
       >>> from sympy.solvers import solve_undetermined_coeffs

       >>> solve_undetermined_coeffs(Eq(2*a*x + a+b, x), [a, b], x)
       {a: 1/2, b: -1/2}

       >>> solve_undetermined_coeffs(Eq(a*c*x + a+b, x), [a, b], x)
       {a: 1/c, b: -1/c}

    """
    if isinstance(equ, Equality):
        # got equation, so move all the
        # terms to the left hand side
        equ = equ.lhs - equ.rhs

    equ = cancel(equ).as_numer_denom()[0]

    system = collect(equ.expand(), sym, evaluate=False).values()

    if not any(equ.has(sym) for equ in system):
        # consecutive powers in the input expressions have
        # been successfully collected, so solve remaining
        # system using Gaussian elimination algorithm
        return solve(system, *coeffs, **flags)
    else:
        return None  # no solutions


def solve_linear_system_LU(matrix, syms):
    """
    Solves the augmented matrix system using LUsolve and returns a dictionary
    in which solutions are keyed to the symbols of syms *as ordered*.

    The matrix must be invertible.

    Examples
    ========

    >>> from sympy import Matrix
    >>> from sympy.abc import x, y, z
    >>> from sympy.solvers.solvers import solve_linear_system_LU

    >>> solve_linear_system_LU(Matrix([
    ... [1, 2, 0, 1],
    ... [3, 2, 2, 1],
    ... [2, 0, 0, 1]]), [x, y, z])
    {x: 1/2, y: 1/4, z: -1/2}

    See Also
    ========

    sympy.matrices.LUsolve

    """
    assert matrix.rows == matrix.cols - 1
    A = matrix[:matrix.rows, :matrix.rows]
    b = matrix[:, matrix.cols - 1:]
    soln = A.LUsolve(b)
    solutions = {}
    for i in range(soln.rows):
        solutions[syms[i]] = soln[i, 0]
    return solutions

_x = Dummy('x')
_a, _b, _c, _d, _e, _f, _g, _h = [Wild(_t, exclude=[_x]) for _t in 'abcdefgh']
_patterns = None


def _generate_patterns():
    """
    Generates patterns for transcendental equations.

    This is lazily calculated (called) in the tsolve() function and stored in
    the patterns global variable.
    """

    tmp1 = _f ** (_h - (_c*_g/_b))
    tmp2 = (-_e*tmp1/_a)**(1/_d)
    global _patterns
    _patterns = [
        (_a*_x*exp(_b*_x) - _c,
            LambertW(_b*_c/_a)/_b),
        (_a*_x*log(_b*_x) - _c,
            exp(LambertW(_b*_c/_a))/_b),
        (_a*(_b*_x + _c)**_d + _e,
            ((-(_e/_a))**(1/_d) - _c)/_b),
        (_b + _c*exp(_d*_x + _e),
            (log(-_b/_c) - _e)/_d),
        (_a*_x + _b + _c*exp(_d*_x + _e),
            -_b/_a - LambertW(_c*_d*exp(_e - _b*_d/_a)/_a)/_d),
        (_b + _c*_f**(_d*_x + _e),
            (log(-_b/_c) - _e*log(_f))/_d/log(_f)),
        (_a*_x + _b + _c*_f**(_d*_x + _e),
            -_b/_a - LambertW(_c*_d*_f**(_e - _b*_d/_a)*log(_f)/_a)/_d/log(_f)),
        (_b + _c*log(_d*_x + _e),
            (exp(-_b/_c) - _e)/_d),
        (_a*_x + _b + _c*log(_d*_x + _e),
            -_e/_d + _c/_a*LambertW(_a/_c/_d*exp(-_b/_c + _a*_e/_c/_d))),
        (_a*(_b*_x + _c)**_d + _e*_f**(_g*_x + _h),
            -_c/_b - _d*LambertW(-tmp2*_g*log(_f)/_b/_d)/_g/log(_f))
    ]


def tsolve(eq, sym):
    SymPyDeprecationWarning(
        feature="tsolve()",
        useinstead="solve()",
        issue=3385,
        deprecated_since_version="0.7.2",
    ).warn()
    return _tsolve(eq, sym)


def _tsolve(eq, sym, **flags):
    """
    Helper for _solve that solves a transcendental equation with respect
    to the given symbol. Various equations containing powers and logarithms,
    can be solved.

    Only a single solution is returned. This solution is generally
    not unique. In some cases, a complex solution may be returned
    even though a real solution exists.

        >>> from sympy import log
        >>> from sympy.solvers.solvers import _tsolve as tsolve
        >>> from sympy.abc import x

        >>> tsolve(3**(2*x+5)-4, x)
        [(-5*log(3) + 2*log(2))/(2*log(3))]

        >>> tsolve(log(x) + 2*x, x)
        [LambertW(2)/2]

    """
    if _patterns is None:
        _generate_patterns()
    eq2 = eq.subs(sym, _x)
    for p, sol in _patterns:
        m = eq2.match(p)
        if m:
            soln = sol.subs(m).subs(_x, sym)
            if sym not in soln.free_symbols:
                return [soln]

    rhs, lhs = _invert(eq, sym)

    if lhs.is_Add:
        # it's time to try factoring
        fac = factor(lhs - rhs)
        if fac.is_Mul:
            return _solve(fac, sym)

    elif lhs.is_Pow:
        if lhs.exp.is_Integer:
            if lhs - rhs != eq:
                return _solve(lhs - rhs, sym)
            elif not rhs:
                return _solve(lhs.base, sym)
        elif sym not in lhs.exp.free_symbols:
            return _solve(lhs.base - rhs**(1/lhs.exp), sym)
        elif not rhs and sym in lhs.exp.free_symbols:
            # f(x)**g(x) only has solutions where f(x) == 0 and g(x) != 0 at
            # the same place
            sol_base = _solve(lhs.base, sym)
            if not sol_base:
                return sol_base
            return list(set(sol_base) - set(_solve(lhs.exp, sym)))
        elif (rhs is not S.Zero and
              lhs.base.is_positive and
              lhs.exp.is_real):
            return _solve(lhs.exp*log(lhs.base) - log(rhs), sym)

    elif lhs.is_Mul and rhs.is_positive:
        llhs = expand_log(log(lhs))
        if llhs.is_Add:
            return _solve(llhs - log(rhs), sym)

    rewrite = lhs.rewrite(exp)
    if rewrite != lhs:
        return _solve(rewrite - rhs, sym)

    if flags.pop('force', True):
        flags['force'] = False
        pos, reps = posify(lhs - rhs)
        for u, s in reps.iteritems():
            if s == sym:
                break
        else:
            u = sym
        try:
            soln = _solve(pos, u, **flags)
        except NotImplementedError:
            return
        return [s.subs(reps) for s in soln]


# TODO: option for calculating J numerically


def nsolve(*args, **kwargs):
    r"""
    Solve a nonlinear equation system numerically::

        nsolve(f, [args,] x0, modules=['mpmath'], **kwargs)

    f is a vector function of symbolic expressions representing the system.
    args are the variables. If there is only one variable, this argument can
    be omitted.
    x0 is a starting vector close to a solution.

    Use the modules keyword to specify which modules should be used to
    evaluate the function and the Jacobian matrix. Make sure to use a module
    that supports matrices. For more information on the syntax, please see the
    docstring of lambdify.

    Overdetermined systems are supported.

    >>> from sympy import Symbol, nsolve
    >>> import sympy
    >>> sympy.mpmath.mp.dps = 15
    >>> x1 = Symbol('x1')
    >>> x2 = Symbol('x2')
    >>> f1 = 3 * x1**2 - 2 * x2**2 - 1
    >>> f2 = x1**2 - 2 * x1 + x2**2 + 2 * x2 - 8
    >>> print nsolve((f1, f2), (x1, x2), (-1, 1))
    [-1.19287309935246]
    [ 1.27844411169911]

    For one-dimensional functions the syntax is simplified:

    >>> from sympy import sin, nsolve
    >>> from sympy.abc import x
    >>> nsolve(sin(x), x, 2)
    3.14159265358979
    >>> nsolve(sin(x), 2)
    3.14159265358979

    mpmath.findroot is used, you can find there more extensive documentation,
    especially concerning keyword parameters and available solvers.
    """
    # interpret arguments
    if len(args) == 3:
        f = args[0]
        fargs = args[1]
        x0 = args[2]
    elif len(args) == 2:
        f = args[0]
        fargs = None
        x0 = args[1]
    elif len(args) < 2:
        raise TypeError('nsolve expected at least 2 arguments, got %i'
                        % len(args))
    else:
        raise TypeError('nsolve expected at most 3 arguments, got %i'
                        % len(args))
    modules = kwargs.get('modules', ['mpmath'])
    if isinstance(f, (list, tuple)):
        f = Matrix(f).T
    if not isinstance(f, Matrix):
        # assume it's a sympy expression
        if isinstance(f, Equality):
            f = f.lhs - f.rhs
        f = f.evalf()
        syms = f.free_symbols
        if fargs is None:
            fargs = syms.copy().pop()
        if not (len(syms) == 1 and (fargs in syms or fargs[0] in syms)):
            raise ValueError(filldedent('''
                expected a one-dimensional and numerical function'''))

        # the function is much better behaved if there is no denominator
        f = f.as_numer_denom()[0]

        f = lambdify(fargs, f, modules)
        return findroot(f, x0, **kwargs)
    if len(fargs) > f.cols:
        raise NotImplementedError(filldedent('''
            need at least as many equations as variables'''))
    verbose = kwargs.get('verbose', False)
    if verbose:
        print 'f(x):'
        print f
    # derive Jacobian
    J = f.jacobian(fargs)
    if verbose:
        print 'J(x):'
        print J
    # create functions
    f = lambdify(fargs, f.T, modules)
    J = lambdify(fargs, J, modules)
    # solve the system numerically
    x = findroot(f, x0, J=J, **kwargs)
    return x


def _invert(eq, *symbols, **kwargs):
    """Return tuple (i, d) where ``i`` is independent of ``symbols`` and ``d``
    contains symbols. ``i`` and ``d`` are obtained after recursively using
    algebraic inversion until an uninvertible ``d`` remains. If there are no
    free symbols then ``d`` will be zero. Some (but not necessarily all)
    solutions to the expression ``i - d`` will be related the solutions of the
    original expression.

    Examples
    ========

    >>> from sympy.solvers.solvers import _invert as invert
    >>> from sympy import sqrt, cos
    >>> from sympy.abc import x, y
    >>> invert(x - 3)
    (3, x)
    >>> invert(3)
    (3, 0)
    >>> invert(2*cos(x) - 1)
    (pi/3, x)
    >>> invert(sqrt(x) - 3)
    (3, sqrt(x))
    >>> invert(sqrt(x) + y, x)
    (-y, sqrt(x))
    >>> invert(sqrt(x) + y, y)
    (-sqrt(x), y)
    >>> invert(sqrt(x) + y, x, y)
    (0, sqrt(x) + y)

    If there is more than one symbol in a power's base and the exponent
    is not an Integer, then the principal root will be used for the
    inversion:

    >>> invert(sqrt(x + y) - 2)
    (4, x + y)
    >>> invert(sqrt(x + y) - 2)
    (4, x + y)

    If the exponent is an integer, setting ``integer_power`` to True
    will force the principal root to be selected:

    >>> invert(x**2 - 4, integer_power=True)
    (2, x)

    """
    eq = sympify(eq)
    free = eq.free_symbols
    if not symbols:
        symbols = free
    if not free & set(symbols):
        return eq, S.Zero

    dointpow = bool(kwargs.get('integer_power', False))

    inverses = {
        asin: sin,
        acos: cos,
        atan: tan,
        acot: cot,
        asinh: sinh,
        acosh: cosh,
        atanh: tanh,
        acoth: coth,
    }

    lhs = eq
    rhs = S.Zero
    while True:
        was = lhs
        while True:
            indep, dep = lhs.as_independent(*symbols)

            # dep + indep == rhs
            if lhs.is_Add:
                # this indicates we have done it all
                if indep is S.Zero:
                    break

                lhs = dep
                rhs -= indep

            # dep * indep == rhs
            else:
                # this indicates we have done it all
                if indep is S.One:
                    break

                lhs = dep
                rhs /= indep

        # collect like-terms in symbols
        if lhs.is_Add:
            terms = {}
            for a in lhs.args:
                i, d = a.as_independent(*symbols)
                terms.setdefault(d, []).append(i)
            if any(len(v) > 1 for v in terms.values()):
                args = []
                for d, i in terms.iteritems():
                    if len(i) > 1:
                        args.append(Add(*i)*d)
                    else:
                        args.append(i[0]*d)
                lhs = Add(*args)

        # if it's a two-term Add with rhs = 0 and two powers we can get the
        # dependent terms together, e.g. 3*f(x) + 2*g(x) -> f(x)/g(x) = -2/3
        if lhs.is_Add and not rhs and len(lhs.args) == 2 and \
                not lhs.is_polynomial(*symbols):
            a, b = lhs.as_two_terms()
            ai, ad = a.as_independent(*symbols)
            bi, bd = b.as_independent(*symbols)
            if any(_ispow(i) for i in (ad, bd)):
                a_base, a_exp = ad.as_base_exp()
                b_base, b_exp = bd.as_base_exp()
                if a_base == b_base:
                    # a = -b
                    lhs = powsimp(powdenest(ad/bd))
                    rhs = -bi/ai
                else:
                    bases = (b_base, a_base)
                    expos = (b_exp, a_exp)
                    if (all(i.is_real for i in bases + expos) and
                            all(i.is_positive for i in bases) and
                            any(i.has(*symbols) for i in expos) and
                            not any(i.has(*symbols) for i in bases) and
                            sign(ai*bi).is_negative):
                        # ai*a_base**a_exp = -bi*b_base**b_exp
                        lhs = a_exp*log(a_base) - b_exp*log(b_base)
                        rhs = -log(ai/-bi)

        elif lhs.is_Mul and any(_ispow(a) for a in lhs.args):
            lhs = powsimp(powdenest(lhs))

        #                    -1
        # f(x) = g  ->  x = f  (g)
        elif lhs.is_Function and (lhs.nargs == 1 or len(lhs.args) == 1) and \
                                 (hasattr(lhs, 'inverse') or
                                  lhs.func in inverses or
                                  lhs.func is Abs):
            if lhs.func in inverses:
                inv = inverses[lhs.func]
            elif lhs.func is Abs:
                inv = lambda w: w**2
                lhs = Basic(lhs.args[0]**2)  # get it ready to remove the args
            else:
                inv = lhs.inverse()
            rhs = inv(rhs)
            lhs = lhs.args[0]

        if rhs and lhs.is_Pow and lhs.exp.is_Integer and lhs.exp < 0:
            lhs = 1/lhs
            rhs = 1/rhs

        # base**a = b -> base = b**(1/a) if
        #    a is an Integer and dointpow=True (this gives real branch of root)
        #    a is not an Integer and the equation is multivariate and the
        #      base has more than 1 symbol in it
        # The rationale for this is that right now the multi-system solvers
        # doesn't try to resolve generators to see, for example, if the whole
        # system is written in terms of sqrt(x + y) so it will just fail, so we
        # do that step here.
        if lhs.is_Pow and (
            lhs.exp.is_Integer and dointpow or not lhs.exp.is_Integer and
                len(symbols) > 1 and len(lhs.base.free_symbols & set(symbols)) > 1):
            rhs = rhs**(1/lhs.exp)
            lhs = lhs.base

        if lhs == was:
            break
    return rhs, lhs


def unrad(eq, *syms, **flags):
    """ Remove radicals with symbolic arguments and return (eq, cov, dens),
    None or raise an error:

    None is returned if there are no radicals to remove.

    ValueError is raised if there are radicals and they cannot be removed.

    Otherwise

        ``eq``, ``cov``
            equation without radicals, perhaps written in terms of
            change variables; the relationship to the original variables
            is given by the expressions in list (``cov``) whose tuples,
            (``v``, ``expr``) give the change variable introduced (``v``)
            and the expression (``expr``) which equates the base of the radical
            to the power of the change variable needed to clear the radical.
            For example, for sqrt(2 - x) the tuple (_p, -_p**2 - x + 2), would
            be obtained.
        ``dens``
            A set containing all denominators encountered while removing
            radicals. This may be of interest since any solution obtained in
            the modified expression should not set any denominator to zero.
        ``syms``
            an iterable of symbols which, if provided, will limit the focus of
            radical removal: only radicals with one or more of the symbols of
            interest will be cleared.

    ``flags`` are used internally for communication during recursive calls.

    Radicals can be removed from an expression if:
        *   all bases of the radicals are the same; a change of variables is
            done in this case.
        *   if all radicals appear in one term of the expression
        *   there are only 4 terms with sqrt() factors or there are less than
            four terms having sqrt() factors

    Examples
    ========

        >>> from sympy.solvers.solvers import unrad
        >>> from sympy.abc import x
        >>> from sympy import sqrt, Rational
        >>> unrad(sqrt(x)*x**Rational(1,3) + 2)
        (x**5 - 64, [], [])
        >>> unrad(sqrt(x) + (x + 1)**Rational(1,3))
        (x**3 - x**2 - 2*x - 1, [], [])
        >>> unrad(sqrt(x) + x**Rational(1,3) + 2)
        (_p**3 + _p**2 + 2, [(_p, -_p**6 + x)], [])

    """
    if eq.is_Atom:
        return
    cov, dens, nwas = [flags.get(k, v) for k, v in
                       sorted(dict(dens=None, cov=None, n=None).items())]

    def _take(d):
        # see if this is a term that has symbols of interest
        # and merits further processing
        free = d.free_symbols
        if not free:
            return False
        return not syms or free.intersection(syms)

    if dens is None:
        dens = set()
    if cov is None:
        cov = []

    eq = powdenest(eq)
    eq, d = eq.as_numer_denom()
    eq = _mexpand(eq)
    if _take(d):
        dens.add(d)

    if not eq.free_symbols:
        return eq, cov, list(dens)

    poly = eq.as_poly()

    # if all the bases are the same or all the radicals are in one
    # term, `lcm` will be the lcm of the radical's exponent
    # denominators
    lcm = 1
    rads = set()
    bases = set()
    for g in poly.gens:
        if not _take(g) or not g.is_Pow:
            continue
        ecoeff = g.exp.as_coeff_mul()[0]  # a Rational
        if ecoeff.q != 1:
            rads.add(g)
            lcm = ilcm(lcm, ecoeff.q)
            bases.add(g.base)

    if not rads:
        return

    depth = sqrt_depth(eq)

    # get terms together that have common generators
    drad = dict(zip(rads, range(len(rads))))
    rterms = {(): []}
    args = Add.make_args(poly.as_expr())
    for t in args:
        if _take(t):
            common = set(t.as_poly().gens).intersection(rads)
            key = tuple(sorted([drad[i] for i in common]))
        else:
            key = ()
        rterms.setdefault(key, []).append(t)
    args = Add(*rterms.pop(()))
    rterms = [Add(*rterms[k]) for k in rterms.keys()]
    # the output will depend on the order terms are processed, so
    # make it canonical quickly
    rterms.sort(key=default_sort_key)

    # continue handling
    ok = True
    if len(rterms) == 1:
        eq = rterms[0]**lcm - (-args)**lcm

    elif len(rterms) == 2 and not args:
        eq = rterms[0]**lcm - rterms[1]**lcm

    elif log(lcm, 2).is_Integer and (not args and len(rterms) == 4 or len(rterms) < 4):
        if len(rterms) == 4:
            # (r0+r1)**2 - (r2+r3)**2
            t1, t2, t3, t4 = [t**2 for t in rterms]
            eq = t1 + t2 + 2*rterms[0]*rterms[1] - \
                (t3 + t4 + 2*rterms[2]*rterms[3])
        elif len(rterms) == 3:
            # (r0+r1)**2 - (r2+a)**2
            t1, t2, t3 = [t**2 for t in rterms]
            eq = t1 + t2 + 2*rterms[0]*rterms[1] - \
                (t3 + args**2 + 2*args*rterms[2])
        elif len(rterms) == 2:
            t1, t2 = [t**2 for t in rterms[:2]]
            # r0**2 - (r1+a)**2
            eq = t1 - (t2 + args**2 + 2*args*rterms[1])

    elif len(bases) == 1:  # change of variables may work
        ok = False
        covwas = len(cov)
        b = bases.pop()
        for p, bexpr in cov:
            pow = (b - bexpr)
            if pow.is_Pow:
                pb, pe = pow.as_base_exp()
                if pe == lcm and pb == p:
                    p = pb
                    break
        else:
            p = Dummy('p', positive=True)
            cov.append((p, b - p**lcm))
        eq = poly.subs(b, p**lcm).as_expr()
        if not eq.free_symbols.intersection(syms):
            ok = True
        else:
            if len(cov) > covwas:
                cov = cov[:-1]
    else:
        ok = False

    new_depth = sqrt_depth(eq)
    if not ok or (nwas is not None and len(rterms) == nwas and new_depth and new_depth == depth):
        # XXX: XFAIL tests indicate other cases that should be handled.
        raise ValueError('Cannot remove all radicals from %s' % eq)

    neq = unrad(eq, *syms, **dict(cov=cov, dens=dens, n=len(rterms)))
    if neq:
        eq = neq[0]
    if eq.could_extract_minus_sign():
        eq = -eq
    return (_mexpand(eq), cov, list(dens))<|MERGE_RESOLUTION|>--- conflicted
+++ resolved
@@ -1247,21 +1247,14 @@
                     if deg > 2:
                         flags['simplify'] = flags.get('simplify', False)
 
-<<<<<<< HEAD
                     soln = roots(poly, cubics=True, quartics=True,
                                                     quintics=True).keys()
-                    if not soln:
-                        soln = poly.all_roots()
-                        check = False  # RootOf instances can not be checked
-=======
-                    soln = roots(poly, cubics=True, quartics=True).keys()
                     if len(soln) < deg:
                         try:
                             # get all_roots if possible
                             soln = uniq(poly.all_roots())
                         except NotImplementedError:
                             pass
->>>>>>> f556486e
 
                     # We now know what the values of p are equal to. Now find out
                     # how they are related to the original x, e.g. if p**2 = cos(x)
@@ -1310,21 +1303,15 @@
                         deg = poly.degree()
                         if deg > 2:
                             flags['simplify'] = flags.get('simplify', False)
-<<<<<<< HEAD
                         soln = roots(poly, cubics=True, quartics=True,
                                                         quintics=True).keys()
-                        if not soln:
-                            soln = poly.all_roots()
-                            check = False  # RootOf instances can not be checked
-=======
-                        soln = roots(poly, cubics=True, quartics=True).keys()
+
                         if len(soln) < deg:
                             try:
                                 # get all_roots if possible
                                 soln = uniq(poly.all_roots())
                             except NotImplementedError:
                                 pass
->>>>>>> f556486e
                         gen = poly.gen
                         if gen != symbol:
                             u = Dummy()
