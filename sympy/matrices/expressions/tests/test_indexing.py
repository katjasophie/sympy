from sympy import (symbols, MatrixSymbol, Symbol, MatPow, BlockMatrix,
        Identity, ZeroMatrix, ImmutableMatrix, eye)
from sympy.utilities.pytest import raises, XFAIL

k,l,m,n = symbols('k l m n', integer=True)
i,j = symbols('i j', integer=True)

W = MatrixSymbol('W', k, l)
X = MatrixSymbol('X', l, m)
Y = MatrixSymbol('Y', l, m)
Z = MatrixSymbol('Z', m, n)

A = MatrixSymbol('A', 2,2)
B = MatrixSymbol('B', 2,2)
x = MatrixSymbol('x', 1,2)
y = MatrixSymbol('x', 2,1)

def test_symbolic_indexing():
    x12 = X[1,2]
    assert x12 == Symbol(X.name+"_12")
    assert X[i,j] == Symbol(X.name+"_ij")

def test_add_index():
    assert (X+Y)[i,j] == X[i,j] + Y[i,j]

def test_mul_index():
    assert (A*y)[0,0] == A[0,0]*y[0,0] + A[0,1]*y[1,0]
    assert (A*B).as_mutable() == (A.as_mutable() * B.as_mutable())
    X = MatrixSymbol('X', n, m)
    Y = MatrixSymbol('Y', m, k)
    # Using str to avoid dealing with a Dummy variable
    assert str((X*Y)[4,2]) == "Sum(X(4, _k)*Y(_k, 2), (_k, 0, m - 1))"

def test_pow_index():
    Q = MatPow(A, 2)
    assert Q[0,0] == A[0,0]**2 + A[0,1]*A[1,0]

def test_transpose_index():
    assert X.T[i,j] == X[j,i]

def test_Identity_index():
    I = Identity(3)
    assert I[0,0] == I[1,1] == I[2,2] == 1
    assert I[1,0] == I[0,1] == I[2,1] == 0
    raises(IndexError, lambda: I[3,3])

def test_block_index():
    I = Identity(3)
    Z = ZeroMatrix(3,3)
    B = BlockMatrix([[I,I],[I,I]])
    e3 = ImmutableMatrix(eye(3))
    BB = BlockMatrix([[e3, e3], [e3, e3]])
    assert B[0,0] == B[3,0] == B[0,3] == B[3,3] == 1
    assert B[4,3] == B[5,1] == 0

    BB = BlockMatrix([[e3, e3], [e3, e3]])
    assert B.as_explicit() == BB.as_explicit()

    BI = BlockMatrix([[I, Z], [Z, I]])

    assert BI.as_explicit().equals(eye(6))

def test_slicing():
    raises(NotImplementedError, lambda: W[3,:])
    A.as_explicit()[0,:] # does not raise an error

def test_errors():
<<<<<<< HEAD
    raises(IndexError, lambda: Identity(2)[1,2,3,4,5])
    raises(IndexError, lambda: Identity(2)[[1,2,3,4,5]])

=======
    raises(IndexError, "Identity(2)[1,2,3,4,5]")
    raises(IndexError, "Identity(2)[[1,2,3,4,5]]")
>>>>>>> faa8ea37
<|MERGE_RESOLUTION|>--- conflicted
+++ resolved
@@ -65,11 +65,5 @@
     A.as_explicit()[0,:] # does not raise an error
 
 def test_errors():
-<<<<<<< HEAD
     raises(IndexError, lambda: Identity(2)[1,2,3,4,5])
-    raises(IndexError, lambda: Identity(2)[[1,2,3,4,5]])
-
-=======
-    raises(IndexError, "Identity(2)[1,2,3,4,5]")
-    raises(IndexError, "Identity(2)[[1,2,3,4,5]]")
->>>>>>> faa8ea37
+    raises(IndexError, lambda: Identity(2)[[1,2,3,4,5]])